/* Portions Copyright (C) 2009-2020 Greenbone Networks GmbH
 * Portions Copyright (C) 2006 Software in the Public Interest, Inc.
 * Based on work Copyright (C) 1998 - 2006 Tenable Network Security, Inc.
 *
 * SPDX-License-Identifier: GPL-2.0-only
 *
 * This program is free software; you can redistribute it and/or
 * modify it under the terms of the GNU General Public License
 * version 2 as published by the Free Software Foundation.
 *
 * This program is distributed in the hope that it will be useful,
 * but WITHOUT ANY WARRANTY; without even the implied warranty of
 * MERCHANTABILITY or FITNESS FOR A PARTICULAR PURPOSE.  See the
 * GNU General Public License for more details.
 *
 * You should have received a copy of the GNU General Public License
 * along with this program; if not, write to the Free Software
 * Foundation, Inc., 51 Franklin St, Fifth Floor, Boston, MA 02110-1301 USA.
 */

/**
 * @file attack.c
 * @brief Launches the plugins, and manages multithreading.
 */

#include "attack.h"

#include "../misc/network.h"        /* for auth_printf */
#include "../misc/nvt_categories.h" /* for ACT_INIT */
#include "../misc/pcap_openvas.h"   /* for v6_is_local_ip */
#include "../nasl/nasl_debug.h"     /* for nasl_*_filename */
#include "hosts.h"
#include "pluginlaunch.h"
#include "pluginload.h"
#include "pluginscheduler.h"
#include "plugs_req.h"
#include "processes.h"
#include "sighand.h"
#include "utils.h"

#include <arpa/inet.h> /* for inet_ntoa() */
#include <errno.h>     /* for errno() */
#include <fcntl.h>
#include <glib.h>
#include <gvm/base/hosts.h>
#include <gvm/base/networking.h>
#include <gvm/base/prefs.h> /* for prefs_get() */
#include <gvm/base/proctitle.h>
#include <gvm/boreas/alivedetection.h> /* for start_alive_detection() */
#include <gvm/boreas/boreas_io.h>      /* for get_host_from_queue() */
#include <gvm/util/nvticache.h>        /* for nvticache_t */
#include <pthread.h>
#include <stdlib.h>   /* for exit() */
#include <string.h>   /* for strlen() */
#include <sys/wait.h> /* for waitpid() */
#include <unistd.h>   /* for close() */

#define ERR_HOST_DEAD -1
#define ERR_CANT_FORK -2

#define MAX_FORK_RETRIES 10
/**
 * Wait KB_RETRY_DELAY seconds until trying again to get a new kb.
 */
#define KB_RETRY_DELAY 3 /*In sec*/
/**
 * It switches progress bar styles.
 * If set to 1, time oriented style and it take into account only alive host.
 * If set to 0, it not reflect progress adequately in case of dead host,
 * which will take into account with 0% processed, producing jumps in the
 * process bar.
 */
#define PROGRESS_BAR_STYLE 1

#undef G_LOG_DOMAIN
/**
 * @brief GLib log domain.
 */
#define G_LOG_DOMAIN "sd   main"

/**
 * Bundles information about target(s), configuration (globals struct) and
 * scheduler.
 */
struct attack_start_args
{
  struct scan_globals *globals;
  plugins_scheduler_t sched;
  kb_t host_kb;
  kb_t main_kb;
  gvm_host_t *host;
};

/*******************************************************

               PRIVATE FUNCTIONS

********************************************************/
/**
 * @brief Connect to the main kb. Must be released with
 *        kb_lnk_reset() after use.
 *
 * @param[out] main_kb The connection to the kb.
 * @return 0 on success, -1 on failure.
 */
static int
connect_main_kb (kb_t *main_kb)
{
  int i = atoi (prefs_get ("ov_maindbid"));

  *main_kb = kb_direct_conn (prefs_get ("db_address"), i);
  if (main_kb)
    return 0;

  g_warning ("Not possible to get the main kb connection.");
  return -1;
}

/**
 * @brief Add the Host KB index to the list of readable KBs
 * used by ospd-openvas.
 */
static void
set_kb_readable (int host_kb_index)
{
  kb_t main_kb = NULL;

  connect_main_kb (&main_kb);
  kb_item_add_int_unique (main_kb, "internal/dbindex", host_kb_index);
  kb_lnk_reset (main_kb);
}

/**
 * @brief Set scan status. This helps ospd-openvas to
 * identify if a scan crashed or finished cleanly.
 *
 * @param[in] status Status to set.
 */
static void
set_scan_status (char *status)
{
  kb_t main_kb = NULL;
  char buffer[96];
  char *scan_id = NULL;

  connect_main_kb (&main_kb);
  scan_id = kb_item_get_str (main_kb, ("internal/scanid"));
  snprintf (buffer, sizeof (buffer), "internal/%s", scan_id);
  kb_item_set_str (main_kb, buffer, status, 0);
  kb_lnk_reset (main_kb);
  g_free (scan_id);
}

/**
 * @brief Sends the status of a host's scan.
 */
static int
comm_send_status (kb_t main_kb, char *hostname, int curr, int max)
{
  char buffer[2048];

  if (!hostname || !main_kb)
    return -1;

  if (strlen (hostname) > (sizeof (buffer) - 50))
    return -1;

  snprintf (buffer, sizeof (buffer), "%s/%d/%d", hostname, curr, max);
  kb_item_push_str (main_kb, "internal/status", buffer);
  kb_lnk_reset (main_kb);
  return 0;
}

static void
message_to_client (kb_t kb, const char *msg, const char *ip_str,
                   const char *port, const char *type)
{
  char buf[2048];

<<<<<<< HEAD
  sprintf (buf, "ERRMSG|||%s|||%s|||%s||| |||%s", ip_str ?: "", ip_str ?: "",
           port ?: " ", msg ?: "No error.");
=======
  sprintf (buf, "%s|||%s|||%s||| |||%s", type, ip_str ?: "", port ?: " ",
           msg ?: "No error.");
>>>>>>> a0cebd81
  kb_item_push_str (kb, "internal/results", buf);
}

static void
report_kb_failure (int errcode)
{
  gchar *msg;

  errcode = abs (errcode);
  msg = g_strdup_printf ("WARNING: Cannot connect to KB at '%s': %s'",
                         prefs_get ("db_address"), strerror (errcode));
  g_warning ("%s", msg);
  g_free (msg);
}

static void
fork_sleep (int n)
{
  time_t then, now;

  now = then = time (NULL);
  while (now - then < n)
    {
      waitpid (-1, NULL, WNOHANG);
      usleep (10000);
      now = time (NULL);
    }
}

int global_scan_stop = 0;
static void
scan_stop_cleanup (void);

static int
scan_is_stopped (void)
{
  if (global_scan_stop == 1)
    scan_stop_cleanup ();
  return global_scan_stop;
}

/**
 * @brief Checks that an NVT category is safe.
 *
 * @param category  Category to check.
 *
 * @return 0 if category is unsafe, 1 otherwise.
 */
static int
nvti_category_is_safe (int category)
{
  /* XXX: Duplicated from openvas/nasl. */
  if (category == ACT_DESTRUCTIVE_ATTACK || category == ACT_KILL_HOST
      || category == ACT_FLOOD || category == ACT_DENIAL)
    return 0;
  return 1;
}

static kb_t host_kb = NULL;
static GSList *host_vhosts = NULL;
static int check_new_vhosts_flag = 0;

/**
 * @brief Return check_new_vhosts_flag. After reading must be clean with
 *        unset_check_new_vhosts_flag(), to avoid fetching unnecessarily.
 * @return 1 means new vhosts must be fetched. 0 nothing to do.
 */
static int
get_check_new_vhosts_flag (void)
{
  return check_new_vhosts_flag;
}

/**
 * @brief Set global check_new_vhosts_flag to indicate that new vhosts must be
 *        fetched.
 */
static void
set_check_new_vhosts_flag ()
{
  check_new_vhosts_flag = 1;
}

/**
 * @brief Unset global check_new_vhosts_flag. Must be called once the
 *        vhosts have been fetched.
 */
static void
unset_check_new_vhosts_flag (void)
{
  check_new_vhosts_flag = 0;
}

/**
 * @brief Check if a plugin process pushed a new vhost value.
 *
 * @param kb        Host scan KB.
 * @param vhosts    List of vhosts to add new vhosts to.
 *
 * @return New vhosts list.
 */
static void
check_new_vhosts (void)
{
  struct kb_item *current_vhosts = NULL;

  if (get_check_new_vhosts_flag () == 0)
    return;

  /* Check for duplicate vhost value already added by other forked child of the
   * same plugin. */
  current_vhosts = kb_item_get_all (host_kb, "internal/vhosts");
  if (!current_vhosts)
    {
      unset_check_new_vhosts_flag ();
      return;
    }
  while (current_vhosts)
    {
      GSList *vhosts = NULL;
      char buffer[4096], *source, *value;
      gvm_vhost_t *vhost;

      value = g_strdup (current_vhosts->v_str);

      /* Check for duplicate vhost value in args. */
      vhosts = host_vhosts;
      while (vhosts)
        {
          gvm_vhost_t *tmp = vhosts->data;

          if (!strcmp (tmp->value, value))
            {
              g_warning ("%s: Value '%s' exists already", __func__, value);
              unset_check_new_vhosts_flag ();
              kb_item_free (current_vhosts);
              return;
            }
          vhosts = vhosts->next;
        }

      /* Get sources*/
      g_snprintf (buffer, sizeof (buffer), "internal/source/%s", value);
      source = kb_item_get_str (host_kb, buffer);
      assert (source);
      vhost = gvm_vhost_new (value, source);
      host_vhosts = g_slist_append (host_vhosts, vhost);

      current_vhosts = current_vhosts->next;
    }

  kb_item_free (current_vhosts);
  unset_check_new_vhosts_flag ();
}

/**
 * @brief Launches a nvt. Respects safe check preference (i.e. does not try
 * @brief destructive nvt if save_checks is yes).
 *
 * Does not launch a plugin twice if !save_kb_replay.
 *
 * @return ERR_HOST_DEAD if host died, ERR_CANT_FORK if forking failed,
 *         0 otherwise.
 */
static int
launch_plugin (struct scan_globals *globals, struct scheduler_plugin *plugin,
               struct in6_addr *ip, GSList *vhosts, kb_t kb, kb_t main_kb)
{
  int optimize = prefs_get_bool ("optimize_test"), pid, ret = 0;
  char *oid, *name, *error = NULL, ip_str[INET6_ADDRSTRLEN];
  nvti_t *nvti;

  kb_lnk_reset (main_kb);
  addr6_to_str (ip, ip_str);
  oid = plugin->oid;
  nvti = nvticache_get_nvt (oid);

  /* eg. When NVT was moved/removed by a feed update during the scan. */
  if (!nvti)
    {
      g_message ("Plugin '%s' missing from nvticache.", oid);
      plugin->running_state = PLUGIN_STATUS_DONE;
      goto finish_launch_plugin;
    }
  if (scan_is_stopped ())
    {
      if (nvti_category (nvti) != ACT_END)
        {
          plugin->running_state = PLUGIN_STATUS_DONE;
          goto finish_launch_plugin;
        }
      else
        {
          name = nvticache_get_filename (oid);
          g_message ("Stopped scan wrap-up: Launching %s (%s)", name, oid);
          g_free (name);
        }
    }

  if (prefs_get_bool ("safe_checks")
      && !nvti_category_is_safe (nvti_category (nvti)))
    {
      if (prefs_get_bool ("log_whole_attack"))
        {
          name = nvticache_get_filename (oid);
          g_message ("Not launching %s (%s) against %s because safe checks are"
                     " enabled (this is not an error)",
                     name, oid, ip_str);
          g_free (name);
        }
      plugin->running_state = PLUGIN_STATUS_DONE;
      goto finish_launch_plugin;
    }

  /* Do not launch NVT if mandatory key is missing (e.g. an important tool
   * was not found). */
  if (!mandatory_requirements_met (kb, nvti))
    error = "because a mandatory key is missing";
  if (error || (optimize && (error = requirements_plugin (kb, nvti))))
    {
      plugin->running_state = PLUGIN_STATUS_DONE;
      if (prefs_get_bool ("log_whole_attack"))
        {
          name = nvticache_get_filename (oid);
          g_message (
            "Not launching %s (%s) against %s %s (this is not an error)", name,
            oid, ip_str, error);
          g_free (name);
        }
      goto finish_launch_plugin;
    }

  /* Stop the test if the host is 'dead' */
  if (kb_item_get_int (kb, "Host/dead") > 0)
    {
      g_message ("The remote host %s is dead", ip_str);
      pluginlaunch_stop ();
      plugin->running_state = PLUGIN_STATUS_DONE;
      ret = ERR_HOST_DEAD;
      goto finish_launch_plugin;
    }

  /* Update vhosts list and start the plugin */
  check_new_vhosts ();
  pid = plugin_launch (globals, plugin, ip, vhosts, kb, main_kb, nvti);
  if (pid < 0)
    {
      plugin->running_state = PLUGIN_STATUS_UNRUN;
      ret = ERR_CANT_FORK;
      goto finish_launch_plugin;
    }

  if (prefs_get_bool ("log_whole_attack"))
    {
      name = nvticache_get_filename (oid);
      g_message ("Launching %s (%s) against %s [%d]", name, oid, ip_str, pid);
      g_free (name);
    }

finish_launch_plugin:
  nvti_free (nvti);
  return ret;
}

/**
 * @brief Attack one host.
 */
static void
attack_host (struct scan_globals *globals, struct in6_addr *ip, GSList *vhosts,
             plugins_scheduler_t sched, kb_t kb, kb_t main_kb)
{
  /* Used for the status */
  int num_plugs, forks_retry = 0;
  char ip_str[INET6_ADDRSTRLEN];

  addr6_to_str (ip, ip_str);
  openvas_signal (SIGUSR2, set_check_new_vhosts_flag);
  host_kb = kb;
  host_vhosts = vhosts;
  kb_item_set_int (kb, "internal/hostpid", getpid ());
  host_set_time (main_kb, ip_str, "HOST_START");
  kb_lnk_reset (main_kb);
  proctitle_set ("openvas: testing %s", ip_str);
  kb_lnk_reset (kb);

  /* launch the plugins */
  pluginlaunch_init (ip_str);
  num_plugs = plugins_scheduler_count_active (sched);
  for (;;)
    {
      struct scheduler_plugin *plugin;
      pid_t parent;

      /* Check that our father is still alive */
      parent = getppid ();
      if (parent <= 1 || process_alive (parent) == 0)
        {
          pluginlaunch_stop ();
          return;
        }

      if (scan_is_stopped ())
        plugins_scheduler_stop (sched);
      plugin = plugins_scheduler_next (sched);
      if (plugin != NULL && plugin != PLUG_RUNNING)
        {
          int e;
          static int last_status = 0, cur_plug = 0;

        again:
          e = launch_plugin (globals, plugin, ip, host_vhosts, kb, main_kb);
          if (e < 0)
            {
              /*
               * Remote host died
               */
              if (e == ERR_HOST_DEAD)
                {
                  char buffer[2048];

                  snprintf (
                    buffer, sizeof (buffer),
                    "LOG|||%s||| |||general/Host_Details||| |||<host><detail>"
                    "<name>Host dead</name><value>1</value><source>"
                    "<description/><type/><name/></source></detail></host>",
                    ip_str);
#if (PROGRESS_BAR_STYLE == 1)
                  /* In case of a dead host, it sends max_ports = -1 to the
                     manager. The host will not be taken into account to
                     calculate the scan progress. */
                  comm_send_status (main_kb, ip_str, 0, -1);
#endif
                  kb_item_push_str (main_kb, "internal/results", buffer);
                  goto host_died;
                }
              else if (e == ERR_CANT_FORK)
                {
                  if (forks_retry < MAX_FORK_RETRIES)
                    {
                      forks_retry++;
                      g_debug ("fork() failed - sleeping %d seconds (%s)",
                               forks_retry, strerror (errno));
                      fork_sleep (forks_retry);
                      goto again;
                    }
                  else
                    {
                      g_debug ("fork() failed too many times - aborting");
                      goto host_died;
                    }
                }
            }

          if ((cur_plug * 100) / num_plugs >= last_status
              && !scan_is_stopped ())
            {
              last_status = (cur_plug * 100) / num_plugs + 2;
              if (comm_send_status (main_kb, ip_str, cur_plug, num_plugs) < 0)
                {
                  pluginlaunch_stop ();
                  goto host_died;
                }
            }
          cur_plug++;
        }
      else if (plugin == NULL)
        break;
      else if (plugin != NULL && plugin == PLUG_RUNNING)
        /* 50 milliseconds. */
        usleep (50000);
      pluginlaunch_wait_for_free_process (kb);
    }

  pluginlaunch_wait (kb);
  if (!scan_is_stopped ())
    comm_send_status (main_kb, ip_str, num_plugs, num_plugs);

host_died:
  pluginlaunch_stop ();
  plugins_scheduler_free (sched);
  host_set_time (main_kb, ip_str, "HOST_END");
}

/*
 * Checks if a host is authorized to be scanned.
 *
 * @param[in]   host    Host to check access to.
 * @param[in]   addr    Pointer to address so a hostname isn't resolved multiple
 *                      times.
 * @param[in]   hosts_allow   Hosts whitelist.
 * @param[in]   hosts_deny    Hosts blacklist.
 *
 * @return 1 if host authorized, 0 otherwise.
 */
static int
host_authorized (const gvm_host_t *host, const struct in6_addr *addr,
                 const gvm_hosts_t *hosts_allow, const gvm_hosts_t *hosts_deny)
{
  /* Check Hosts Access. */
  if (host == NULL)
    return 0;

  if (hosts_deny && gvm_host_in_hosts (host, addr, hosts_deny))
    return 0;
  if (hosts_allow && !gvm_host_in_hosts (host, addr, hosts_allow))
    return 0;

  return 1;
}

/*
 * Converts the vhosts list to a comma-separated char string.
 *
 * @param[in]   list    Linked-list to convert.
 *
 * @return NULL if empty list, char string otherwise.
 */
static char *
vhosts_to_str (GSList *list)
{
  GString *string;

  if (!list)
    return NULL;
  string = g_string_new (((gvm_vhost_t *) list->data)->value);
  if (g_slist_length (list) == 1)
    return g_string_free (string, FALSE);
  list = list->next;
  while (list)
    {
      g_string_append (string, ", ");
      g_string_append (string, ((gvm_vhost_t *) list->data)->value);
      list = list->next;
    }
  return g_string_free (string, FALSE);
}

/*
 * Check if a scan is authorized on a host.
 *
 * @param[in]   host    Host to check access to.
 * @param[in]   addr    Pointer to address so a hostname isn't resolved multiple
 *                      times.
 *
 * @return 0 if authorized, -1 denied, -2 system-wide denied.
 */
static int
check_host_authorization (gvm_host_t *host, const struct in6_addr *addr)
{
  gvm_hosts_t *hosts_allow, *hosts_deny;
  gvm_hosts_t *sys_hosts_allow, *sys_hosts_deny;

  /* Do we have the right to test this host ? */
  hosts_allow = gvm_hosts_new (prefs_get ("hosts_allow"));
  hosts_deny = gvm_hosts_new (prefs_get ("hosts_deny"));
  if (!host_authorized (host, addr, hosts_allow, hosts_deny))
    return -1;

  sys_hosts_allow = gvm_hosts_new (prefs_get ("sys_hosts_allow"));
  sys_hosts_deny = gvm_hosts_new (prefs_get ("sys_hosts_deny"));
  if (!host_authorized (host, addr, sys_hosts_allow, sys_hosts_deny))
    return -2;

  gvm_hosts_free (hosts_allow);
  gvm_hosts_free (hosts_deny);
  gvm_hosts_free (sys_hosts_allow);
  gvm_hosts_free (sys_hosts_deny);
  return 0;
}

/**
 * @brief Set up some data and jump into attack_host()
 */
static void
attack_start (struct attack_start_args *args)
{
  struct scan_globals *globals = args->globals;
  char ip_str[INET6_ADDRSTRLEN], *hostnames;
  struct in6_addr hostip;
  struct timeval then;
  kb_t kb = args->host_kb;
  kb_t main_kb = args->main_kb;
  int ret, ret_host_auth;

  nvticache_reset ();
  kb_lnk_reset (kb);
  kb_lnk_reset (main_kb);
  gettimeofday (&then, NULL);

  kb_item_set_str (kb, "internal/scan_id", globals->scan_id, 0);
  set_kb_readable (kb_get_kb_index (kb));

  /* The reverse lookup is delayed to this step in order to not slow down the
   * main scan process eg. case of target with big range of IP addresses. */
  if (prefs_get_bool ("expand_vhosts"))
    gvm_host_add_reverse_lookup (args->host);
  if ((ret = gvm_vhosts_exclude (args->host, prefs_get ("exclude_hosts"))) > 0)
    g_message ("exclude_hosts: Skipped %d vhost(s).", ret);
  gvm_host_get_addr6 (args->host, &hostip);
  addr6_to_str (&hostip, ip_str);

  ret_host_auth = check_host_authorization (args->host, &hostip);
  if (ret_host_auth < 0)
    {
      if (ret_host_auth == -1)
<<<<<<< HEAD
        error_message_to_client2 (main_kb, "Host access denied.", ip_str, NULL);
      else
        error_message_to_client2 (
          main_kb, "Host access denied (system-wide restriction.)", ip_str,
          NULL);
=======
        message_to_client (kb, "Host access denied.", ip_str, NULL, "ERRMSG");
      else
        message_to_client (kb, "Host access denied (system-wide restriction.)",
                           ip_str, NULL, "ERRMSG");
>>>>>>> a0cebd81

      kb_item_set_str (kb, "internal/host_deny", "True", 0);
      g_warning ("Host %s access denied.", ip_str);
      return;
    }

  if (prefs_get_bool ("test_empty_vhost"))
    {
      gvm_vhost_t *vhost =
        gvm_vhost_new (g_strdup (ip_str), g_strdup ("IP-address"));
      args->host->vhosts = g_slist_prepend (args->host->vhosts, vhost);
    }
  hostnames = vhosts_to_str (args->host->vhosts);
  if (hostnames)
    g_message ("Vulnerability scan %s started for host: %s (Vhosts: %s)",
               globals->scan_id, ip_str, hostnames);
  else
    g_message ("Vulnerability scan %s started for host: %s", globals->scan_id,
               ip_str);
  g_free (hostnames);
  attack_host (globals, &hostip, args->host->vhosts, args->sched, kb, main_kb);
  kb_lnk_reset (main_kb);

  if (!scan_is_stopped ())
    {
      struct timeval now;

      gettimeofday (&now, NULL);
      if (now.tv_usec < then.tv_usec)
        {
          then.tv_sec++;
          now.tv_usec += 1000000;
        }
      g_message (
        "Vulnerability scan %s finished for host %s in %ld.%.2ld seconds",
        globals->scan_id, ip_str, (long) (now.tv_sec - then.tv_sec),
        (long) ((now.tv_usec - then.tv_usec) / 10000));
    }
}

static void
apply_hosts_preferences (gvm_hosts_t *hosts)
{
  const char *ordering = prefs_get ("hosts_ordering"),
             *exclude_hosts = prefs_get ("exclude_hosts");

  if (hosts == NULL)
    return;

  /* Hosts ordering strategy: sequential, random, reversed... */
  if (ordering)
    {
      if (!strcmp (ordering, "random"))
        {
          gvm_hosts_shuffle (hosts);
          g_debug ("hosts_ordering: Random.");
        }
      else if (!strcmp (ordering, "reverse"))
        {
          gvm_hosts_reverse (hosts);
          g_debug ("hosts_ordering: Reverse.");
        }
    }
  else
    g_debug ("hosts_ordering: Sequential.");

  /* Exclude hosts ? */
  if (exclude_hosts)
    {
      /* Exclude hosts, resolving hostnames. */
      int ret = gvm_hosts_exclude (hosts, exclude_hosts);

      if (ret > 0)
        g_message ("exclude_hosts: Skipped %d host(s).", ret);
      if (ret < 0)
        g_message ("exclude_hosts: Error.");
    }

  /* Reverse-lookup unify ? */
  if (prefs_get_bool ("reverse_lookup_unify"))
    g_debug ("reverse_lookup_unify: Skipped %d host(s).",
             gvm_hosts_reverse_lookup_unify (hosts));

  /* Hosts that reverse-lookup only ? */
  if (prefs_get_bool ("reverse_lookup_only"))
    g_debug ("reverse_lookup_only: Skipped %d host(s).",
             gvm_hosts_reverse_lookup_only (hosts));
}

static int
str_in_comma_list (const char *str, const char *comma_list)
{
  gchar **element, **split;

  if (str == NULL || comma_list == NULL)
    return 0;

  split = g_strsplit (comma_list, ",", 0);
  element = split;
  while (*element)
    {
      gchar *stripped = g_strstrip (*element);

      if (stripped && strcmp (stripped, str) == 0)
        {
          g_strfreev (split);
          return 1;
        }

      element++;
    }

  g_strfreev (split);
  return 0;
}

/*
 * Checks if a network interface is authorized to be used as source interface.
 *
 * @return 0 if iface is NULL, -1 if unauthorized by ifaces_deny/ifaces_allow,
 * -2 if by sys_ifaces_deny/sys_ifaces_allow, 1 otherwise.
 */
static int
iface_authorized (const char *iface)
{
  const char *ifaces_list;

  if (iface == NULL)
    return 0;

  ifaces_list = prefs_get ("ifaces_deny");
  if (ifaces_list && str_in_comma_list (iface, ifaces_list))
    return -1;
  ifaces_list = prefs_get ("ifaces_allow");
  if (ifaces_list && !str_in_comma_list (iface, ifaces_list))
    return -1;
  /* sys_* preferences are similar, but can't be overridden by the client. */
  ifaces_list = prefs_get ("sys_ifaces_deny");
  if (ifaces_list && str_in_comma_list (iface, ifaces_list))
    return -2;
  ifaces_list = prefs_get ("sys_ifaces_allow");
  if (ifaces_list && !str_in_comma_list (iface, ifaces_list))
    return -2;

  return 1;
}

/*
 * Applies the source_iface scanner preference, if allowed by ifaces_allow and
 * ifaces_deny preferences.
 *
 * @return 0 if source_iface preference applied or not found, -1 if
 * unauthorized value, -2 if iface can't be used.
 */
static int
apply_source_iface_preference (void)
{
  const char *source_iface = prefs_get ("source_iface");
  int ret;

  if (source_iface == NULL)
    return 0;

  ret = iface_authorized (source_iface);
  if (ret == -1)
    {
      gchar *msg =
        g_strdup_printf ("Unauthorized source interface: %s", source_iface);
      g_warning ("source_iface: Unauthorized source interface %s.",
                 source_iface);

      g_free (msg);
      return -1;
    }
  else if (ret == -2)
    {
      gchar *msg = g_strdup_printf ("Unauthorized source interface: %s"
                                    " (system-wide restriction.)",
                                    source_iface);
      g_warning ("source_iface: Unauthorized source interface %s."
                 " (sys_* preference restriction.)",
                 source_iface);

      g_free (msg);
      return -1;
    }

  if (gvm_source_iface_init (source_iface))
    {
      gchar *msg =
        g_strdup_printf ("Erroneous source interface: %s", source_iface);
      g_debug ("source_iface: Error with %s interface.", source_iface);

      g_free (msg);
      return -2;
    }
  else
    {
      char *ipstr, *ip6str;
      ipstr = gvm_source_addr_str ();
      ip6str = gvm_source_addr6_str ();
      g_debug ("source_iface: Using %s (%s / %s).", source_iface, ipstr,
               ip6str);

      g_free (ipstr);
      g_free (ip6str);
      return 0;
    }
}

static int
check_kb_access (void)
{
  int rc;
  kb_t kb;

  rc = kb_new (&kb, prefs_get ("db_address"));
  if (rc)
    report_kb_failure (rc);
  else
    kb_delete (kb);

  return rc;
}

/* TODO: put in other file ?*/
static pthread_t alive_detection_tid;

static void
set_alive_detection_tid (pthread_t tid)
{
  alive_detection_tid = tid;
}
static pthread_t
get_alive_detection_tid ()
{
  return alive_detection_tid;
}

/**
 * @brief Set and get if alive detection thread was already joined
 * by main thread.
 *
 * The status can only be set to TRUE once in the lifetime of the program and
 * retrieved as often as needed. After it is set to TRUE it can not be unset.
 *
 * @param joined  TRUE to set status to joined and FALSE to retrieve status of
 * join.
 * @return Returns true if thread was already joined.
 */
static gboolean
ad_thread_joined (gboolean joined)
{
  static gboolean alive_detection_thread_already_joined = FALSE;
  if (joined)
    alive_detection_thread_already_joined = TRUE;
  return alive_detection_thread_already_joined;
}

static void
handle_scan_stop_signal ()
{
  global_scan_stop = 1;
}

static void
scan_stop_cleanup ()
{
  kb_t main_kb = NULL;
  char *pid;
  static int already_called = 0;

  if (already_called == 1)
    return;

  connect_main_kb (&main_kb);
  pid = kb_item_get_str (main_kb, ("internal/ovas_pid"));
  kb_lnk_reset (main_kb);

  /* Stop all hosts and alive detection (if enabled) if we are in main.
   * Else stop all running plugin processes for the current host fork. */
  if (atoi (pid) == getpid ())
    {
      already_called = 1;
      hosts_stop_all ();

      /* Stop (cancel) alive detection if enabled and not already joined. */
      if (prefs_get_bool ("test_alive_hosts_only"))
        {
          /* Alive detection thread was already joined by main thread. */
          if (TRUE == ad_thread_joined (FALSE))
            {
              g_warning (
                "Alive detection thread was already joined by other "
                "thread. Cancel operation not permitted or not needed.");
            }
          else
            {
              int err;
              err = pthread_cancel (get_alive_detection_tid ());
              if (err == ESRCH)
                g_warning (
                  "%s: pthread_cancel() returned ESRCH; No thread with the "
                  "supplied ID could be found.",
                  __func__);
            }
        }
    }
  else
    /* Current host process */
    pluginlaunch_stop ();

  g_free (pid);
}

/**
 * @brief Attack a whole network.
 */
void
attack_network (struct scan_globals *globals)
{
  int max_hosts = 0, max_checks;
  const char *hostlist;
  gvm_host_t *host;
  plugins_scheduler_t sched;
  int fork_retries = 0;
  GHashTable *files;
  struct timeval then, now;
  gvm_hosts_t *hosts;
  const gchar *port_range;
<<<<<<< HEAD
  kb_t host_kb;
  kb_t main_kb;
  GSList *unresolved;
  int duplicated_hosts;
  int allow_simult_ips_same_host;
=======
  kb_t host_kb, main_kb;
  GSList *unresolved;
  char buf[96];
>>>>>>> a0cebd81

  gboolean test_alive_hosts_only = prefs_get_bool ("test_alive_hosts_only");
  gvm_hosts_t *alive_hosts_list = NULL;
  kb_t alive_hosts_kb = NULL;
  if (test_alive_hosts_only)
    connect_main_kb (&alive_hosts_kb);

  gettimeofday (&then, NULL);

  if (check_kb_access ())
    return;

  /* Init and check Target List */
  hostlist = prefs_get ("TARGET");
  if (hostlist == NULL)
    {
      return;
    }

  /* Verify the port range is a valid one */
  port_range = prefs_get ("port_range");
  if (validate_port_range (port_range))
    {
      connect_main_kb (&main_kb);
      message_to_client (
        main_kb, "Invalid port list. Ports must be in the range [1-65535]",
        NULL, NULL, "ERRMSG");
      kb_lnk_reset (main_kb);
      g_warning ("Invalid port list. Ports must be in the range [1-65535]. "
                 "Scan terminated.");
      set_scan_status ("finished");

      return;
    }

  /* Initialize the attack. */
  int plugins_init_error = 0;
  sched = plugins_scheduler_init (prefs_get ("plugin_set"),
                                  prefs_get_bool ("auto_enable_dependencies"),
                                  &plugins_init_error);
  if (!sched)
    {
      g_message ("Couldn't initialize the plugin scheduler");
      return;
    }

  if (plugins_init_error > 0)
    {
      sprintf (buf,
               "%d errors were found during the plugin scheduling. "
               "Some plugins have not been launched.",
               plugins_init_error);

      connect_main_kb (&main_kb);
      message_to_client (main_kb, buf, NULL, NULL, "ERRMSG");
      kb_lnk_reset (main_kb);
    }

  max_hosts = get_max_hosts_number ();
  max_checks = get_max_checks_number ();

  hosts = gvm_hosts_new (hostlist);
  unresolved = gvm_hosts_resolve (hosts);

  while (unresolved)
    {
      g_warning ("Couldn't resolve hostname '%s'", (char *) unresolved->data);
      unresolved = unresolved->next;
    }
  g_slist_free_full (unresolved, g_free);

  /* Send the hosts count to the client, after removing duplicated and
   * unresolved hosts.*/
  sprintf (buf, "%d", gvm_hosts_count (hosts));
  connect_main_kb (&main_kb);
  message_to_client (main_kb, buf, NULL, NULL, "HOSTS_COUNT");
  kb_lnk_reset (main_kb);

  /* Apply Hosts preferences. */
  apply_hosts_preferences (hosts);

  /* Don't start if the provided interface is unauthorized. */
  if (apply_source_iface_preference () != 0)
    {
      gvm_hosts_free (hosts);
      return;
    }
  host = gvm_hosts_next (hosts);
  if (host == NULL)
    goto stop;
  hosts_init (max_hosts);

  g_message ("Vulnerability scan %s started: Target has %d hosts",
             globals->scan_id, gvm_hosts_count (hosts));
  g_debug ("  Target(s): %s, with max_hosts = %d and max_checks = %d", hostlist,
           max_hosts, max_checks);

  if (test_alive_hosts_only)
    {
      /* Boolean signalling if alive detection finished. */
      gboolean ad_finished = FALSE;
      int err;
      pthread_t tid;

      /* Reset the iterator. */
      hosts->current = 0;
      err = pthread_create (&tid, NULL, start_alive_detection, (void *) hosts);
      if (err == EAGAIN)
        g_warning (
          "%s: pthread_create() returned EAGAIN: Insufficient resources "
          "to create thread.",
          __func__);
      set_alive_detection_tid (tid);
      g_debug ("%s: started alive detection.", __func__);

      for (host = get_host_from_queue (alive_hosts_kb, &ad_finished);
           !host && !ad_finished && !scan_is_stopped ();
           host = get_host_from_queue (alive_hosts_kb, &ad_finished))
        {
          fork_sleep (1);
        }
      if (host)
        g_debug ("%s: Get first host to test from Queue. This host is used for "
                 "initialising the alive_hosts_list.",
                 __func__);

      alive_hosts_list = gvm_hosts_new (gvm_host_value_str (host));
    }

  /*
   * Start the attack !
   */
  allow_simult_ips_same_host = prefs_get_bool ("allow_simult_ips_same_host");
  openvas_signal (SIGUSR1, handle_scan_stop_signal);
  while (host && !scan_is_stopped ())
    {
      int pid, rc;
      struct attack_start_args args;
      char *host_str;

      if (!test_alive_hosts_only
          && (!allow_simult_ips_same_host && host_is_currently_scanned (host)))
        {
          sleep (1);
          // move the host at the end of the list and get the next host.
          gvm_hosts_move_current_host_to_end (hosts);
          host = gvm_hosts_next (hosts);
          continue;
        }

      do
        {
          rc = kb_new (&host_kb, prefs_get ("db_address"));
          if (rc < 0 && rc != -2)
            {
              report_kb_failure (rc);
              goto scan_stop;
            }
          else if (rc == -2)
            {
              sleep (KB_RETRY_DELAY);
              continue;
            }
          break;
        }
      while (1);

      host_str = gvm_host_value_str (host);
      connect_main_kb (&main_kb);
      if (hosts_new (host_str, host_kb, main_kb) < 0)
        {
          kb_delete (host_kb);
          g_free (host_str);
          goto scan_stop;
        }

      if (scan_is_stopped ())
        {
          kb_delete (host_kb);
          g_free (host_str);
          continue;
        }

      args.host = host;
      args.globals = globals;
      args.sched = sched;
      args.host_kb = host_kb;
      args.main_kb = main_kb;

    forkagain:
      pid = create_process ((process_func_t) attack_start, &args);
      /* Close child process' socket. */
      if (pid < 0)
        {
          fork_retries++;
          if (fork_retries > MAX_FORK_RETRIES)
            {
              /* Forking failed - we go to the wait queue. */
              g_debug ("fork() failed - %s. %s won't be tested",
                       strerror (errno), host_str);
              g_free (host_str);
              goto stop;
            }

          g_debug ("fork() failed - "
                   "sleeping %d seconds and trying again...",
                   fork_retries);
          fork_sleep (fork_retries);
          goto forkagain;
        }
      hosts_set_pid (host_str, pid);

      if (test_alive_hosts_only)
        {
          while (1)
            {
              /* Boolean signalling if alive detection finished. */
              gboolean ad_finished = FALSE;
              for (host = get_host_from_queue (alive_hosts_kb, &ad_finished);
                   !host && !ad_finished && !scan_is_stopped ();
                   host = get_host_from_queue (alive_hosts_kb, &ad_finished))
                {
                  fork_sleep (1);
                }

              if (host && !allow_simult_ips_same_host
                  && host_is_currently_scanned (host))
                {
                  struct in6_addr hostip;
                  char ip_str[INET6_ADDRSTRLEN];

                  gvm_host_get_addr6 (host, &hostip);
                  addr6_to_str (&hostip, ip_str);

                  // Re-add host at the end of the queue and reallocate the flag
                  // if it was already set.
                  int flag_set = finish_signal_on_queue (alive_hosts_kb);

                  put_host_on_queue (alive_hosts_kb, ip_str);
                  gvm_host_free (host);
                  host = NULL;

                  if (flag_set)
                    realloc_finish_signal_on_queue (alive_hosts_kb);
                }
              else
                break;
            }
          if (host)
            gvm_hosts_add (alive_hosts_list, host);
          else
            g_debug ("%s: got NULL host, stop/finish scan", __func__);
        }
      else
        {
          host = gvm_hosts_next (hosts);
        }
      g_free (host_str);
    }

  /* Every host is being tested... We have to wait for the processes
   * to terminate. */
  while (hosts_read () == 0)
    ;
  g_debug ("Test complete");

scan_stop:
  /* Free the memory used by the files uploaded by the user, if any. */
  files = globals->files_translation;
  if (files)
    g_hash_table_destroy (files);

stop:

  if (test_alive_hosts_only)
    {
      int err;
      void *retval;

      kb_lnk_reset (alive_hosts_kb);
      g_debug ("%s: free alive detection data ", __func__);

      /* need to wait for alive detection to finish */
      g_debug ("%s: waiting for alive detection thread to be finished...",
               __func__);
      /* Join alive detection thread. */
      err = pthread_join (get_alive_detection_tid (), &retval);
      if (err == EDEADLK)
        g_debug ("%s: pthread_join() returned EDEADLK.", __func__);
      if (err == EINVAL)
        g_debug ("%s: pthread_join() returned EINVAL.", __func__);
      if (err == ESRCH)
        g_debug ("%s: pthread_join() returned ESRCH.", __func__);
      if (retval == PTHREAD_CANCELED)
        g_debug ("%s: pthread_join() returned PTHREAD_CANCELED.", __func__);
      /* Set flag signaling that alive deteciton thread was joined. */
      if (err == 0)
        ad_thread_joined (TRUE);
      g_debug ("%s: Finished waiting for alive detection thread.", __func__);
    }

  plugins_scheduler_free (sched);

  gettimeofday (&now, NULL);
  if (test_alive_hosts_only)
    g_message ("Vulnerability scan %s finished in %ld seconds: "
               "%d alive hosts of %d",
               globals->scan_id, now.tv_sec - then.tv_sec,
               gvm_hosts_count (alive_hosts_list), gvm_hosts_count (hosts));
  else
    g_message ("Vulnerability scan %s finished in %ld seconds: %d hosts",
               globals->scan_id, now.tv_sec - then.tv_sec,
               gvm_hosts_count (hosts));

  gvm_hosts_free (hosts);
  if (test_alive_hosts_only)
    gvm_hosts_free (alive_hosts_list);

  set_scan_status ("finished");
}<|MERGE_RESOLUTION|>--- conflicted
+++ resolved
@@ -177,13 +177,8 @@
 {
   char buf[2048];
 
-<<<<<<< HEAD
-  sprintf (buf, "ERRMSG|||%s|||%s|||%s||| |||%s", ip_str ?: "", ip_str ?: "",
+  sprintf (buf, "%s|||%s|||%s|||%s||| |||%s", type, ip_str ?: "", ip_str ?: "",
            port ?: " ", msg ?: "No error.");
-=======
-  sprintf (buf, "%s|||%s|||%s||| |||%s", type, ip_str ?: "", port ?: " ",
-           msg ?: "No error.");
->>>>>>> a0cebd81
   kb_item_push_str (kb, "internal/results", buf);
 }
 
@@ -689,18 +684,10 @@
   if (ret_host_auth < 0)
     {
       if (ret_host_auth == -1)
-<<<<<<< HEAD
-        error_message_to_client2 (main_kb, "Host access denied.", ip_str, NULL);
-      else
-        error_message_to_client2 (
-          main_kb, "Host access denied (system-wide restriction.)", ip_str,
-          NULL);
-=======
         message_to_client (kb, "Host access denied.", ip_str, NULL, "ERRMSG");
       else
         message_to_client (kb, "Host access denied (system-wide restriction.)",
                            ip_str, NULL, "ERRMSG");
->>>>>>> a0cebd81
 
       kb_item_set_str (kb, "internal/host_deny", "True", 0);
       g_warning ("Host %s access denied.", ip_str);
@@ -1031,17 +1018,10 @@
   struct timeval then, now;
   gvm_hosts_t *hosts;
   const gchar *port_range;
-<<<<<<< HEAD
-  kb_t host_kb;
-  kb_t main_kb;
-  GSList *unresolved;
-  int duplicated_hosts;
   int allow_simult_ips_same_host;
-=======
   kb_t host_kb, main_kb;
   GSList *unresolved;
   char buf[96];
->>>>>>> a0cebd81
 
   gboolean test_alive_hosts_only = prefs_get_bool ("test_alive_hosts_only");
   gvm_hosts_t *alive_hosts_list = NULL;
