--- conflicted
+++ resolved
@@ -69,20 +69,14 @@
 
   /* Check if the plugin is deprecated */
   nvti = nvticache_get_nvt (oid);
-<<<<<<< HEAD
+  if (nvti == NULL)
+    {
+      g_warning ("The NVT with oid %s was not found in the nvticache.", oid);
+      return 1;
+    }
+
   tag_value = nvti_get_tag (nvti, "deprecated");
   if (tag_value && !strcmp (tag_value, "1"))
-=======
-  if (nvti == NULL)
-    {
-      g_warning ("The NVT with oid %s was not found in the nvticache.", oid);
-      return 1;
-    }
-
-  if (nvti_tag (nvti)
-      && (g_str_has_prefix (nvti_tag (nvti), "deprecated=1")
-          || strstr (nvti_tag (nvti), "|deprecated=1")))
->>>>>>> 71f4b5eb
     {
       if (prefs_get_bool ("log_whole_attack"))
         {
